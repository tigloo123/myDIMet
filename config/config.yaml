<<<<<<< HEAD
hydra:
  run:
    dir: ../results/${now:%Y-%m-%d}/${now:%H-%M-%S}/${analysis.dataset.label}-${analysis.method.label}

batch_size: 10
lr: 1e-4
# check https://hydra.cc/docs/patterns/specializing_config/ for more info about this
defaults:
  - analysis: toy1_abundance_plot
  - db: postgresql
  - _self_
=======
# -----------------------------
# Plots
# -----------------------------

data_path: "/Users/macha/Projects/DIMet/data/example_diff"
output_path: "/Users/macha/Projects/DIMet/results/abundance_plots"
suffix : cyc1

# metabolites to plot:
metabolites_to_plot:
  cell: ["Fructose_1,6-bisphosphate", # in "quotes" because has a comma inside
         L-Lactic_acid, Pyruvic_acid, L-Malic_acid,
         Fumaric_acid, L-Alanine, L-Glutamic_acid,
         L-Glutamine, L-Aspartic_acid]
  med:  [L-Lactic_acid, Pyruvic_acid, 
           L-Alanine, L-Asparagine]

# Abundances bars configuration
# -----------------------------
conditions :
 - Control
 - L-Cycloserine

time_sel :
  - T0
  - T2h
barcolor : timepoint
axisx : condition
axisx_labeltilt : 20 # 0 is no tilt
width_each_subfig : 3
wspace_subfigs : 1

# Isotopologue Contribution plot configuration
# -----------------------------
width_each_stack : !!float 3
wspace_stacks : !!float 1.1
numbers_size : 13


# Fractional Contributions lineplot configuration
# -----------------------------
# will run with defaults, see --help 


# -----------------------------
# differential analysis
# -----------------------------
grouping :  # see explanation at the  end
  - condition
  - timepoint  

comparisons :   # for each pair,last must be control
  - [L-Cycloserine_T0, Control_T0]    
  - [L-Cycloserine_T2h, Control_T2h]          
              
statistical_test:
  abundances: prm-scipy  
  meanE_or_fracContrib: KW
  isotopologue_abs: null
  isotopologue_prop: KW
     
thresholds:
  padj: 1
  absolute_log2FC: 0.3


# grouping: column that is a combination of 2 metadata categories,
# new category thus generated, is ready for comparison. Example :
#  Control (a condition) combined with T0 (a timepoint), yields Control_T0
#  L-Cyclo (another condition) combined with T0 (same timepoint) yields L-Cyclo_T0
#  thus now, we are able to compare L-Cyclo_T0 against Control_T0 .

# -------------------- end of config file ---------------------         
# NOTE: Metabolograms need a separated configuration file
>>>>>>> 418269a5
<|MERGE_RESOLUTION|>--- conflicted
+++ resolved
@@ -1,4 +1,3 @@
-<<<<<<< HEAD
 hydra:
   run:
     dir: ../results/${now:%Y-%m-%d}/${now:%H-%M-%S}/${analysis.dataset.label}-${analysis.method.label}
@@ -10,10 +9,6 @@
   - analysis: toy1_abundance_plot
   - db: postgresql
   - _self_
-=======
-# -----------------------------
-# Plots
-# -----------------------------
 
 data_path: "/Users/macha/Projects/DIMet/data/example_diff"
 output_path: "/Users/macha/Projects/DIMet/results/abundance_plots"
@@ -25,7 +20,7 @@
          L-Lactic_acid, Pyruvic_acid, L-Malic_acid,
          Fumaric_acid, L-Alanine, L-Glutamic_acid,
          L-Glutamine, L-Aspartic_acid]
-  med:  [L-Lactic_acid, Pyruvic_acid, 
+  med:  [L-Lactic_acid, Pyruvic_acid,
            L-Alanine, L-Asparagine]
 
 # Abundances bars configuration
@@ -52,7 +47,7 @@
 
 # Fractional Contributions lineplot configuration
 # -----------------------------
-# will run with defaults, see --help 
+# will run with defaults, see --help
 
 
 # -----------------------------
@@ -60,18 +55,18 @@
 # -----------------------------
 grouping :  # see explanation at the  end
   - condition
-  - timepoint  
+  - timepoint
 
 comparisons :   # for each pair,last must be control
-  - [L-Cycloserine_T0, Control_T0]    
-  - [L-Cycloserine_T2h, Control_T2h]          
-              
+  - [L-Cycloserine_T0, Control_T0]
+  - [L-Cycloserine_T2h, Control_T2h]
+
 statistical_test:
-  abundances: prm-scipy  
+  abundances: prm-scipy
   meanE_or_fracContrib: KW
   isotopologue_abs: null
   isotopologue_prop: KW
-     
+
 thresholds:
   padj: 1
   absolute_log2FC: 0.3
@@ -83,6 +78,5 @@
 #  L-Cyclo (another condition) combined with T0 (same timepoint) yields L-Cyclo_T0
 #  thus now, we are able to compare L-Cyclo_T0 against Control_T0 .
 
-# -------------------- end of config file ---------------------         
-# NOTE: Metabolograms need a separated configuration file
->>>>>>> 418269a5
+# -------------------- end of config file ---------------------
+# NOTE: Metabolograms need a separated configuration file