--- conflicted
+++ resolved
@@ -306,10 +306,7 @@
 ) -> pd.DataFrame:
     """
     Runs a pairwise comparison according to the comparison list in the analysis yaml file
-<<<<<<< HEAD
-    (in time_course_analysis, comparison list is set by function (not yaml))
-=======
->>>>>>> 2590680c
+    (in time_course_comparison, comparison list is set in function (no yaml))
     """
     conditions_list = helpers.first_column_for_column_values(
         df=dataset.metadata_df, columns=cfg.analysis.method.grouping, values=comparison
@@ -381,6 +378,7 @@
             )
             logger.info(f"Saved the result in {output_file_name}")
 
+
 def multi_group_compairson(
         file_name: data_files_keys_type, dataset: Dataset, cfg: DictConfig, out_table_dir: str
 ) -> None:
@@ -415,12 +413,11 @@
         output_file_name = os.path.join(out_table_dir, f"{base_file_name}.tsv")
         df4c.to_csv(output_file_name, index_label="metabolite", header=True, sep="\t")
         logger.info(f"Saved the result in {output_file_name}")
-<<<<<<< HEAD
-
-
-def time_course_auto_list_comparisons(metadata_df) -> List[List[List[str]]]:
-    """
-    returns list of comparisons : [ [[cond_x, t+1], [cond_x, t]],  .. ]
+
+
+def time_course_auto_list_comparisons(metadata_df) -> List[List[str]]:
+    """
+    returns list of comparisons as list of  [[cond_x, t+1], [cond_x, t]],  ..
     """
     time_df = metadata_df[['timepoint', 'timenum']]
     time_df = time_df.drop_duplicates()
@@ -442,7 +439,7 @@
     return comparisons_list
 
 
-def time_course_analysis(file_name: data_files_keys_type,
+def time_course_comparison(file_name: data_files_keys_type,
                            dataset: Dataset,
                            cfg: DictConfig,
                            test: availtest_methods_type,
@@ -459,18 +456,48 @@
 
     impute_value = cfg.analysis.method.impute_values[file_name]
 
+    def steps_foo(df, dataset, cfg, comparison, test, compartment,
+                  condition) -> None:
+        result = pairwise_comparison(df, dataset, cfg, comparison,
+                                     test)
+        result["compartment"] = compartment
+        result = reorder_columns_diff_end(result)
+        result = result.sort_values(["padj", "distance/span"],
+                                    ascending=[True, False])
+        comp = "-".join(map(lambda x: "-".join(x), comparison))
+        base_file_name = f"{dataset.get_file_for_label(file_name)}--{compartment}-{condition}-{comp}-{test}"
+        output_file_name = os.path.join(out_table_dir,
+                                        f"{base_file_name}.tsv")
+        result.to_csv(
+            output_file_name,
+            index_label="metabolite",
+            header=True,
+            sep="\t",
+        )
+        logger.info(f"Saved the result in {output_file_name}")
 
     for compartment, compartmentalized_df in dataset.compartmentalized_dfs[
         file_name].items():
         df = compartmentalized_df
         val_instead_zero = helpers.arg_repl_zero2value(impute_value, df)
         df = df.replace(to_replace=0, value=val_instead_zero)
-
         time_course_comparisons = time_course_auto_list_comparisons(
             dataset.metadata_df
         )
+        metadata_df = dataset.metadata_df
 
         for comparison in time_course_comparisons:
+            # if cfg.analysis.method.split_by_condition:
+            #     for condition in dataset.config.conditions:
+            #         metadata_cond_df = metadata_df.loc[
+            #             metadata_df['condition'] == condition]
+            #         df_cond = df[metadata_cond_df['name_to_plot']]
+            #         steps_foo(df_cond, dataset, cfg, comparison, test,
+            #                            compartment, condition=condition)
+            # else:
+            #     steps_foo(df, dataset, cfg, comparison, test,
+            #                            compartment, condition="")
+
             result = pairwise_comparison(df, dataset, cfg, comparison,
                                          test)
             result["compartment"] = compartment
@@ -488,5 +515,3 @@
                 sep="\t",
             )
             logger.info(f"Saved the result in {output_file_name}")
-=======
->>>>>>> 2590680c
