#!/usr/bin/env python3
# -*- coding: utf-8 -*-
"""
@author: Johanna Galvis, Florian Specque, Macha Nikolski
"""

import os
from typing import Dict, List
import scipy
from collections.abc import Iterable
import statsmodels.stats.multitest as ssm
import numpy as np
import pandas as pd
from scipy import stats
import locale
import logging
from functools import reduce

from constants import assert_literal, overlap_methods_types

logger = logging.getLogger(__name__)

# TODO: there is no version1, change name?
def compute_padj_version2(df: pd.DataFrame, correction_alpha: float, correction_method: str) -> pd.DataFrame:
    '''
    Performs multiple hypothesis testing correction on the p-values in the DataFrame
    Deals with the situation where pvalue column can contain np.nan values
    Adds a new column called "padj" with the adjusted p-values.
    '''
    tmp = df.copy()
    # inspired from R documentation in p.adjust :
    tmp["pvalue"] = tmp[["pvalue"]].fillna(1)

    (sgs, corrP, _, _) = ssm.multipletests(tmp["pvalue"], alpha=float(correction_alpha), method=correction_method)
    df = df.assign(padj=corrP)
    truepadj = []
    for v, w in zip(df["pvalue"], df["padj"]):
        if np.isnan(v):
            truepadj.append(v)
        else:
            truepadj.append(w)
    df = df.assign(padj=truepadj)

    return df

def row_wise_nanstd_reduction(df: pd.DataFrame) -> pd.DataFrame:
    """
    Performs a row-wise reduction of the DataFrame by dividing each value by its row's standard deviation,
    considering the presence of NaN values.
    """
    std_values = df.apply(lambda row: np.nanstd(row), axis=1)
    std_values[std_values == 0] = 1  # Replace zero standard deviations with 1 to avoid division by zero
    result = df.div(std_values, axis=0)
    return result


def concatenate_dataframes(df1: pd.DataFrame, df2: pd.DataFrame, df3: pd.DataFrame) -> pd.DataFrame:
    """
    Concatenate df2 and df2 to df1 ; fill the missing values with np.nan
    """
    assert set(df2.columns).issubset(set(df1.columns))
    assert set(df3.columns).issubset(set(df1.columns))
    df2 = df2.reindex(columns=df1.columns, fill_value=np.nan)
    df3 = df3.reindex(columns=df1.columns, fill_value=np.nan)
    result = pd.concat([df1, df2, df3], ignore_index=False)
    return result


def split_rows_by_threshold(df: pd.DataFrame, column_name: str, threshold: float) -> (pd.DataFrame, pd.DataFrame):
    """
    Splits the dataframe into rows having column_name value >= threshold and the rest
    Returns two dataframes
    """
    try:
        good_df = df.loc[df[column_name] >= threshold, :]
        undesired_rows = set(df.index) - set(good_df.index)
        bad_df = df.loc[list(undesired_rows)]
    except Exception as e:
        logger.info(e)
        logger.info("Error in split_rows_by_threshold", " check qualityDistanceOverSpan parameter in the analysis YAML file")

    return good_df, bad_df


def calculate_gmean(df: pd.DataFrame, groups: List[List[str]]) -> pd.DataFrame:
    """
    Calculates the geometric mean for each row in the specified column groups and adds the corresponding values
    as new columns to the DataFrame. Additionally, adds a column with the ratio of the two geometric means.
    Takes care of the potential division by zero error by replacing 0 by 1e-10 in division

    groups: A list with two sublists containing column names from df.

    Returns:
        The modified DataFrame with additional columns for the calculated geometric means
        and the ratio of means (FC - Fold Change).
    """
    for i, group in enumerate(groups):
        gmean_col = f"gmean_{i + 1}"
        df[gmean_col] = df[group].apply(lambda x: stats.gmean(x.dropna()), axis=1)

    ratio_col = "FC"
    mask = df[f"gmean_{2}"] == 0
    df[ratio_col] = df[f"gmean_{1}"] / np.where(mask, 1e-10, df[f"gmean_{2}"])

    return df


def apply_multi_group_kruskal_wallis(df: pd.DataFrame, groups: List[List[str]]) -> pd.DataFrame:
    '''
    Row-wise multi-group Kruskal-Wallis test; groups contains sublists of columns
    Applies scipy Kruskal-Wallis test to each row for groups defined by columns in 'groups',
    adds the resulting pvalue to a new column and returns the updated data frame
    '''
    p_values = []
    for _, row in df.iterrows():
        # Create a list of groups based on the columns in cols
        groups_values = [row[group] for group in groups]

        # Apply the Kruskal-Wallis test to the groups
        _, p_value = scipy.stats.kruskal(*groups_values, nan_policy='omit')
        p_values.append(p_value)

    df['pvalue'] = p_values
    return df


def first_column_for_column_values(df: pd.DataFrame, columns: List, values: List) -> List:
    """
    Given a dataframe df and selection columns, selects rows where values are equal to the those
     in the "values" List (provided in pairwise fashion).
    Returns: list of values of the first column for selected rows.
    """

    if not all(len(sublist) == len(columns) for sublist in values):
        raise ValueError("Number of values in each sublist must be the same as number of columns")

    # Create a mask for each column-value pair
    first_column_values_list = []
    for vals in values:
        masks = []
        for column, value in zip(columns, vals):
            masks.append(df[column] == value)
        # Combine the masks using logical AND
        mask = reduce(lambda x, y: x & y, masks)
        first_column_values_list.append(list(df[mask].iloc[:, 0]))

    return first_column_values_list


def zero_repl_arg(how: str) -> Dict:  # TODO: this has to be cleaned up
    """
    zero_repl_arg is a string representing the argument for replacing zero values (e.g. "min/2").
    The result is a dictionary of replacement arguments.
    """
    how = how.lower()
    err_msg = "replace_zero_with argument is not correctly formatted"
    if how.startswith("min"):
        if how == "min":
            n = int(1)  # n is the denominator, default is 1
        else:
            try:
                n = float(str(how.split("/")[1]))
            except Exception as e:
                logger.info(e)
                raise ValueError(err_msg)

        def foo(x, n):  # TODO: needs cleanup
            return min(x) / n

    else:
        try:
            n = float(str(how))
        except Exception as e:
            logger.info(e)
            raise ValueError(err_msg)

        def foo(x, n):  # TODO: cleanup
            return n

    return {"repZero": foo, "n": n}


def arg_repl_zero2value(argum_zero_rep: str, df: pd.DataFrame) -> float:
    """
    Applies the repZero function to the DataFrame df where the values are greater than 0.
    This filters df to include only values greater than 0 and applies the repZero function element-wise.
    WARNING: only authorised values are (min | min/n | VALUE) (default: min)
    """
    d = zero_repl_arg(argum_zero_rep)
    repZero = d["repZero"]  # argum_zero_rep['repZero']
    n = d["n"]  # argum_zero_rep['n']
    replacement = repZero(df[df > 0].apply(repZero, n=1), n=n)
    return replacement


def overlap_symmetric(x: np.array, y: np.array) -> float:
    a = [np.nanmin(x), np.nanmax(x)]
    b = [np.nanmin(y), np.nanmax(y)]

    a = np.asarray(a, dtype=np.float64)
    b = np.asarray(b, dtype=np.float64)

    overlap = np.nanmax([a[0], b[0]]) - np.nanmin([a[1], b[1]])
    return overlap


def overlap_asymmetric(x: np.array, y: np.array) -> float:
    # x is the reference group
    overlap = np.nanmin(y) - np.nanmax(x)
    return overlap


def compute_distance_between_intervals(group1: np.array, group2: np.array, overlap_method: str) -> float:
    """
    computes the distance between intervals provided in group1 and group2
    """
    assert_literal(overlap_method, overlap_methods_types, "overlap method : ")

    if overlap_method == "symmetric":
        return overlap_symmetric(group1, group2)
    else:
        return overlap_asymmetric(group1, group2)


def df_to_dict_by_compartment(df: pd.DataFrame, metadata: pd.DataFrame) -> dict:
    """
    splits df into a dictionary of dataframes, each for one compartment
    """
    output_dict = dict()
    for compartment in metadata["short_comp"].unique():
        sample_names = metadata[metadata["short_comp"] == compartment]["original_name"]
        compartment_df = df[list(sample_names)]
        output_dict[compartment] = compartment_df
    return output_dict


def check_dict_has_keys(d: dict, expected_keys: list) -> np.array:
    has_key = []
    for k in expected_keys:
        has_key.append(k in d.keys())
    return np.array(has_key)


def check_dict_has_known_values(d: dict, possible_values: list) -> np.array:
    known_val = []
    for v in d.values():
        known_val.append(v in possible_values)
    return np.array(known_val)


def detect_and_create_dir(namenesteddir):  # TODO : replace by os.makedirs(file_name, exist_ok = True)
    if not os.path.exists(namenesteddir):
        os.makedirs(namenesteddir)


def verify_metadata_sample_not_duplicated(metadata_df: pd.DataFrame) -> None:
    '''
    checks for duplicated sample names in a metadata DataFrame and raises an
    error if any conflicts are detected.
    '''
    sample_counts = metadata_df["name_to_plot"].value_counts()
    duplicated_samples = sample_counts[sample_counts > 1].index.to_list()

    if duplicated_samples:
        txt_errors = f"-> duplicated sample names: {duplicated_samples}\n"
        raise ValueError(f"Found conflicts in your metadata:\n{txt_errors}")

def a12(lst1, lst2, rev=True):
    """
    Non-parametric hypothesis testing using Vargha and Delaney's A12 statistic:
    how often is x in lst1 greater than y in lst2?
    == > it gives a size effect, good to highlight potentially real effects <==
    """
    # credits : Macha Nikolski
    more = same = 0.0
    for x in lst1:
        for y in lst2:
            if x == y:
                same += 1
            elif rev and x > y:
                more += 1
            elif not rev and x < y:
                more += 1
    return (more + 0.5 * same) / (len(lst1) * len(lst2))


def compute_reduction(df, ddof):
    """
    modified, original from ProteomiX
    johaGL 2023:
    - if all row is zeroes, set same protein_values
    - if nanstd(array, ddof) equals 0, set same protein_values
    (example: nanstd([0.1,nan,0.1,0.1,0.1,nan])
    """
    res = df.copy()
    for protein in df.index.values:
        # get array with abundances values
        protein_values = np.array(df.iloc[protein].map(lambda x: locale.atof(x) if type(x) == str else x))
        # return array with each value divided by standard deviation, row-wise
        if (np.nanstd(protein_values, ddof=ddof) == 0) or (sum(protein_values) == 0):
            reduced_abundances = protein_values
        else:
            reduced_abundances = protein_values / np.nanstd(protein_values, ddof=ddof)

        # replace values in result df
        res.loc[protein] = reduced_abundances
    return res


def compute_cv(reduced_abund):
    reduced_abu_np = reduced_abund.to_numpy().astype("float64")
    if np.nanmean(reduced_abu_np) != 0:
        return np.nanstd(reduced_abu_np) / np.nanmean(reduced_abu_np)
    elif np.nanmean(reduced_abu_np) == 0 and np.nanstd(reduced_abu_np) == 0:
        return 0
    else:
        return np.nan


def compute_gmean_nonan(anarray: np.array) -> float:
    arr_nonzero = np.where(anarray == 0, np.finfo(float).eps, anarray)
    return stats.gmean(arr_nonzero[~np.isnan(arr_nonzero)])


def countnan_samples(df: pd.DataFrame, groups: List) -> pd.DataFrame:
    """
    Calculates the count of NaN values in each row of the DataFrame and for each
    group within the specified columns, and adds two new columns to the DataFrame with the counts.

    Only works if groups contains two sublists of column names
    """
    assert len(groups) == 2
    df["count_nan_samples_group1"] = df[groups[0]].isnull().sum(axis=1)
    df["count_nan_samples_group2"] = df[groups[1]].isnull().sum(axis=1)

    return df


def dynamic_xposition_ylabeltext(plotwidth) -> float:
    position_float = plotwidth * 0.00145
    if position_float < 0.01:
        position_float = 0.01
    return position_float


def flatten(xs):
    for x in xs:
        if isinstance(x, Iterable) and not isinstance(x, (str, bytes)):
            yield from flatten(x)
        else:
            yield x


def compute_ranksums_allH0(vInterest: np.array, vBaseline: np.array):
    """
    The Wilcoxon rank-sum test tests the null hypothesis that two sets of
     measurements are drawn from the same distribution.
    ‘two-sided’: one of the distributions (underlying x or y) is
        stochastically greater than the other.
    ‘less’: the distribution underlying x is stochastically less
        than the distribution underlying y.
    ‘greater’: the distribution underlying x is stochastically
        greater than the distribution underlying y.
    """
    vInterest = vInterest[~np.isnan(vInterest)]
    vBaseline = vBaseline[~np.isnan(vBaseline)]
    sta, p = scipy.stats.ranksums(vInterest, vBaseline, alternative="less")
    sta2, p2 = scipy.stats.ranksums(vInterest, vBaseline, alternative="greater")
    sta3, p3 = scipy.stats.ranksums(vInterest, vBaseline, alternative="two-sided")

    # best (smaller pvalue) among all tailed tests
    pretups = [(sta, p), (sta2, p2), (sta3, p3)]
    tups = []
    for t in pretups:  # make list of tuples with no-nan pvalues
        if not np.isnan(t[1]):
            tups.append(t)

    if len(tups) == 0:  # if all pvalues are nan assign two sided result
        tups = [(sta3, p3)]

    stap_tup = min(tups, key=lambda x: x[1])  # nan already excluded
    stat_result = stap_tup[0]
    pval_result = stap_tup[1]

    return stat_result, pval_result


def compute_wilcoxon_allH0(vInterest: np.array, vBaseline: np.array):
    #  Wilcoxon signed-rank test
    vInterest = vInterest[~np.isnan(vInterest)]
    vBaseline = vBaseline[~np.isnan(vBaseline)]
    sta, p = scipy.stats.wilcoxon(vInterest, vBaseline, alternative="less")
    sta2, p2 = scipy.stats.wilcoxon(vInterest, vBaseline, alternative="greater")
    sta3, p3 = scipy.stats.wilcoxon(vInterest, vBaseline, alternative="two-sided")

    # best (smaller pvalue) among all tailed tests
    pretups = [(sta, p), (sta2, p2), (sta3, p3)]
    tups = []
    for t in pretups:  # make list of tuples with no-nan pvalues
        if not np.isnan(t[1]):
            tups.append(t)

    if len(tups) == 0:  # if all pvalues are nan assign two sided result
        tups = [(sta3, p3)]

    stap_tup = min(tups, key=lambda x: x[1])  # nan already excluded
    stat_result = stap_tup[0]
    pval_result = stap_tup[1]

    return stat_result, pval_result


def compute_brunnermunzel_allH0(vInterest: np.array, vBaseline: np.array):
    vInterest = vInterest[~np.isnan(vInterest)]
    vBaseline = vBaseline[~np.isnan(vBaseline)]
    sta, p = scipy.stats.brunnermunzel(vInterest, vBaseline, alternative="less")
    sta2, p2 = scipy.stats.brunnermunzel(vInterest, vBaseline, alternative="greater")
    sta3, p3 = scipy.stats.brunnermunzel(vInterest, vBaseline, alternative="two-sided")

    # best (smaller pvalue) among all tailed tests
    pretups = [(sta, p), (sta2, p2), (sta3, p3)]
    tups = []
    for t in pretups:  # make list of tuples with no-nan pvalues
        if not np.isnan(t[1]):
            tups.append(t)

    if len(tups) == 0:  # if all pvalues are nan assign two sided result
        tups = [(sta3, p3)]

    stap_tup = min(tups, key=lambda x: x[1])  # nan already excluded
    stat_result = stap_tup[0]
    pval_result = stap_tup[1]

    return stat_result, pval_result


def absolute_geommean_diff(b_values: np.array, a_values: np.array) -> float:
    m_b = compute_gmean_nonan(b_values)
    m_a = compute_gmean_nonan(a_values)
    diff_absolute = abs(m_b - m_a)
    return diff_absolute


def drop_all_nan_metabolites_on_comp_frames(frames_dict: Dict, metadata: pd.DataFrame) -> Dict:
    """ metabolites must be in rows """
    compartments = metadata["short_comp"].unique().tolist()
    for dataset in frames_dict.keys():
        for compartment in compartments:
            tmp = frames_dict[dataset][compartment]
<<<<<<< HEAD
            tmp.dropna(how="all", subset=tmp.columns.difference(["ID"]), axis=0)
=======
            tmp = tmp.dropna(how="all", axis=0)
>>>>>>> 280af43f
            frames_dict[dataset][compartment] = tmp
    return frames_dict


def set_samples_names(frames_dict: Dict, metadata: pd.DataFrame) -> Dict:
    '''
    Given a dictionary where each dataset has been split in compartment dataframes,
    goes through them and renames all the columns (sample names) to those that we
    want to see on the plot and tables
    '''
    for dataset, compartments_dict in frames_dict.items():
        for compartment, df in compartments_dict.items():
            original_names = metadata[metadata["short_comp"] == compartment]["original_name"]
            new_names = metadata[metadata["short_comp"] == compartment]["name_to_plot"]
            renamed_columns = {old: new for old, new in zip(original_names, new_names)}
            renamed_df = df.rename(columns=renamed_columns)
            frames_dict[dataset][compartment] = renamed_df

    return frames_dict
<|MERGE_RESOLUTION|>--- conflicted
+++ resolved
@@ -62,7 +62,7 @@
     assert set(df3.columns).issubset(set(df1.columns))
     df2 = df2.reindex(columns=df1.columns, fill_value=np.nan)
     df3 = df3.reindex(columns=df1.columns, fill_value=np.nan)
-    result = pd.concat([df1, df2, df3], ignore_index=False)
+    result = pd.concat([df1, df2, df3], ignore_index=True)
     return result
 
 
@@ -76,8 +76,8 @@
         undesired_rows = set(df.index) - set(good_df.index)
         bad_df = df.loc[list(undesired_rows)]
     except Exception as e:
-        logger.info(e)
-        logger.info("Error in split_rows_by_threshold", " check qualityDistanceOverSpan parameter in the analysis YAML file")
+        print(e)
+        print("Error in split_rows_by_threshold", " check qualityDistanceOverSpan parameter in the analysis YAML file")
 
     return good_df, bad_df
 
@@ -147,7 +147,7 @@
     return first_column_values_list
 
 
-def zero_repl_arg(how: str) -> Dict:  # TODO: this has to be cleaned up
+def zero_repl_arg(zero_repl_arg: str) -> None:  # TODO: this has to be cleaned up
     """
     zero_repl_arg is a string representing the argument for replacing zero values (e.g. "min/2").
     The result is a dictionary of replacement arguments.
@@ -259,7 +259,7 @@
     error if any conflicts are detected.
     '''
     sample_counts = metadata_df["name_to_plot"].value_counts()
-    duplicated_samples = sample_counts[sample_counts > 1].index.to_list()
+    duplicated_samples = sample_counts[sample_counts > 1].index.tolist()
 
     if duplicated_samples:
         txt_errors = f"-> duplicated sample names: {duplicated_samples}\n"
@@ -434,7 +434,7 @@
     return stat_result, pval_result
 
 
-def absolute_geommean_diff(b_values: np.array, a_values: np.array) -> float:
+def absolute_geommean_diff(b_values: np.array, a_values: np.array):
     m_b = compute_gmean_nonan(b_values)
     m_a = compute_gmean_nonan(a_values)
     diff_absolute = abs(m_b - m_a)
@@ -447,26 +447,23 @@
     for dataset in frames_dict.keys():
         for compartment in compartments:
             tmp = frames_dict[dataset][compartment]
-<<<<<<< HEAD
             tmp.dropna(how="all", subset=tmp.columns.difference(["ID"]), axis=0)
-=======
-            tmp = tmp.dropna(how="all", axis=0)
->>>>>>> 280af43f
+            #tmp = tmp.dropna(how="all", axis=0)
             frames_dict[dataset][compartment] = tmp
     return frames_dict
 
-
 def set_samples_names(frames_dict: Dict, metadata: pd.DataFrame) -> Dict:
     '''
     Given a dictionary where each dataset has been split in compartment dataframes,
     goes through them and renames all the columns (sample names) to those that we
-    want to see on the plot and tables
+    want to see on the plot; excludes the ID column from this
     '''
     for dataset, compartments_dict in frames_dict.items():
         for compartment, df in compartments_dict.items():
             original_names = metadata[metadata["short_comp"] == compartment]["original_name"]
             new_names = metadata[metadata["short_comp"] == compartment]["name_to_plot"]
-            renamed_columns = {old: new for old, new in zip(original_names, new_names)}
+            renamed_columns = {old: new for old, new in zip(original_names, new_names)
+                               if old != "ID"}
             renamed_df = df.rename(columns=renamed_columns)
             frames_dict[dataset][compartment] = renamed_df
 
